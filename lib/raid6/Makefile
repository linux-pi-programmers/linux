obj-$(CONFIG_RAID6_PQ)	+= raid6_pq.o

raid6_pq-y	+= algos.o recov.o tables.o int1.o int2.o int4.o \
		   int8.o int16.o int32.o

raid6_pq-$(CONFIG_X86) += recov_ssse3.o recov_avx2.o mmx.o sse1.o sse2.o avx2.o
raid6_pq-$(CONFIG_ALTIVEC) += altivec1.o altivec2.o altivec4.o altivec8.o
<<<<<<< HEAD
raid6_pq-$(CONFIG_KERNEL_MODE_NEON) += neon.o neon1.o neon2.o neon4.o neon8.o
=======
raid6_pq-$(CONFIG_TILEGX) += tilegx8.o
>>>>>>> bfc90cb0

hostprogs-y	+= mktables

quiet_cmd_unroll = UNROLL  $@
      cmd_unroll = $(AWK) -f$(srctree)/$(src)/unroll.awk -vN=$(UNROLL) \
                   < $< > $@ || ( rm -f $@ && exit 1 )

ifeq ($(CONFIG_ALTIVEC),y)
altivec_flags := -maltivec -mabi=altivec
endif

# The GCC option -ffreestanding is required in order to compile code containing
# ARM/NEON intrinsics in a non C99-compliant environment (such as the kernel)
ifeq ($(CONFIG_KERNEL_MODE_NEON),y)
NEON_FLAGS := -ffreestanding
ifeq ($(ARCH),arm)
NEON_FLAGS += -mfloat-abi=softfp -mfpu=neon
endif
ifeq ($(ARCH),arm64)
CFLAGS_REMOVE_neon1.o += -mgeneral-regs-only
CFLAGS_REMOVE_neon2.o += -mgeneral-regs-only
CFLAGS_REMOVE_neon4.o += -mgeneral-regs-only
CFLAGS_REMOVE_neon8.o += -mgeneral-regs-only
endif
endif

targets += int1.c
$(obj)/int1.c:   UNROLL := 1
$(obj)/int1.c:   $(src)/int.uc $(src)/unroll.awk FORCE
	$(call if_changed,unroll)

targets += int2.c
$(obj)/int2.c:   UNROLL := 2
$(obj)/int2.c:   $(src)/int.uc $(src)/unroll.awk FORCE
	$(call if_changed,unroll)

targets += int4.c
$(obj)/int4.c:   UNROLL := 4
$(obj)/int4.c:   $(src)/int.uc $(src)/unroll.awk FORCE
	$(call if_changed,unroll)

targets += int8.c
$(obj)/int8.c:   UNROLL := 8
$(obj)/int8.c:   $(src)/int.uc $(src)/unroll.awk FORCE
	$(call if_changed,unroll)

targets += int16.c
$(obj)/int16.c:  UNROLL := 16
$(obj)/int16.c:  $(src)/int.uc $(src)/unroll.awk FORCE
	$(call if_changed,unroll)

targets += int32.c
$(obj)/int32.c:  UNROLL := 32
$(obj)/int32.c:  $(src)/int.uc $(src)/unroll.awk FORCE
	$(call if_changed,unroll)

CFLAGS_altivec1.o += $(altivec_flags)
targets += altivec1.c
$(obj)/altivec1.c:   UNROLL := 1
$(obj)/altivec1.c:   $(src)/altivec.uc $(src)/unroll.awk FORCE
	$(call if_changed,unroll)

CFLAGS_altivec2.o += $(altivec_flags)
targets += altivec2.c
$(obj)/altivec2.c:   UNROLL := 2
$(obj)/altivec2.c:   $(src)/altivec.uc $(src)/unroll.awk FORCE
	$(call if_changed,unroll)

CFLAGS_altivec4.o += $(altivec_flags)
targets += altivec4.c
$(obj)/altivec4.c:   UNROLL := 4
$(obj)/altivec4.c:   $(src)/altivec.uc $(src)/unroll.awk FORCE
	$(call if_changed,unroll)

CFLAGS_altivec8.o += $(altivec_flags)
targets += altivec8.c
$(obj)/altivec8.c:   UNROLL := 8
$(obj)/altivec8.c:   $(src)/altivec.uc $(src)/unroll.awk FORCE
	$(call if_changed,unroll)

<<<<<<< HEAD
CFLAGS_neon1.o += $(NEON_FLAGS)
targets += neon1.c
$(obj)/neon1.c:   UNROLL := 1
$(obj)/neon1.c:   $(src)/neon.uc $(src)/unroll.awk FORCE
	$(call if_changed,unroll)

CFLAGS_neon2.o += $(NEON_FLAGS)
targets += neon2.c
$(obj)/neon2.c:   UNROLL := 2
$(obj)/neon2.c:   $(src)/neon.uc $(src)/unroll.awk FORCE
	$(call if_changed,unroll)

CFLAGS_neon4.o += $(NEON_FLAGS)
targets += neon4.c
$(obj)/neon4.c:   UNROLL := 4
$(obj)/neon4.c:   $(src)/neon.uc $(src)/unroll.awk FORCE
	$(call if_changed,unroll)

CFLAGS_neon8.o += $(NEON_FLAGS)
targets += neon8.c
$(obj)/neon8.c:   UNROLL := 8
$(obj)/neon8.c:   $(src)/neon.uc $(src)/unroll.awk FORCE
=======
targets += tilegx8.c
$(obj)/tilegx8.c:   UNROLL := 8
$(obj)/tilegx8.c:   $(src)/tilegx.uc $(src)/unroll.awk FORCE
>>>>>>> bfc90cb0
	$(call if_changed,unroll)

quiet_cmd_mktable = TABLE   $@
      cmd_mktable = $(obj)/mktables > $@ || ( rm -f $@ && exit 1 )

targets += tables.c
$(obj)/tables.c: $(obj)/mktables FORCE
	$(call if_changed,mktable)<|MERGE_RESOLUTION|>--- conflicted
+++ resolved
@@ -5,11 +5,8 @@
 
 raid6_pq-$(CONFIG_X86) += recov_ssse3.o recov_avx2.o mmx.o sse1.o sse2.o avx2.o
 raid6_pq-$(CONFIG_ALTIVEC) += altivec1.o altivec2.o altivec4.o altivec8.o
-<<<<<<< HEAD
 raid6_pq-$(CONFIG_KERNEL_MODE_NEON) += neon.o neon1.o neon2.o neon4.o neon8.o
-=======
 raid6_pq-$(CONFIG_TILEGX) += tilegx8.o
->>>>>>> bfc90cb0
 
 hostprogs-y	+= mktables
 
@@ -90,7 +87,6 @@
 $(obj)/altivec8.c:   $(src)/altivec.uc $(src)/unroll.awk FORCE
 	$(call if_changed,unroll)
 
-<<<<<<< HEAD
 CFLAGS_neon1.o += $(NEON_FLAGS)
 targets += neon1.c
 $(obj)/neon1.c:   UNROLL := 1
@@ -113,11 +109,11 @@
 targets += neon8.c
 $(obj)/neon8.c:   UNROLL := 8
 $(obj)/neon8.c:   $(src)/neon.uc $(src)/unroll.awk FORCE
-=======
+	$(call if_changed,unroll)
+
 targets += tilegx8.c
 $(obj)/tilegx8.c:   UNROLL := 8
 $(obj)/tilegx8.c:   $(src)/tilegx.uc $(src)/unroll.awk FORCE
->>>>>>> bfc90cb0
 	$(call if_changed,unroll)
 
 quiet_cmd_mktable = TABLE   $@
